--- conflicted
+++ resolved
@@ -5,10 +5,9 @@
 import sys
 import time
 import getopt
-<<<<<<< HEAD
 import urllib.error
 import urllib.request
-import comanage_scripts_utils as utils
+import comanage_utils as utils
 
 
 SCRIPT = os.path.basename(__file__)
@@ -18,15 +17,6 @@
 OSG_CO_ID = 8
 CACHE_FILENAME = "COmanage_Projects_cache.txt"
 CACHE_LIFETIME_HOURS = 0.5
-=======
-import collections
-import comanage_utils as utils
-
-
-SCRIPT = os.path.basename(__file__)
-ENDPOINT = "https://registry.cilogon.org/registry/"
-OSG_CO_ID = 7
->>>>>>> 5236b3e9
 
 
 _usage = f"""\
@@ -118,11 +108,7 @@
 
 def parse_options(args):
     try:
-<<<<<<< HEAD
         ops, args = getopt.getopt(args, 'u:c:s:l:a:d:f:g:e:o:h')
-=======
-        ops, args = getopt.getopt(args, 'u:c:d:f:g:e:o:l:h')
->>>>>>> 5236b3e9
     except getopt.GetoptError:
         usage()
 
@@ -160,7 +146,6 @@
     """
     return list(dict.fromkeys(items))
 
-<<<<<<< HEAD
 def get_ldap_group_members_dict():
     group_data_dict = dict()
     for group_gid in utils.get_ldap_groups(options.ldap_server, options.ldap_user, options.ldap_authtok):
@@ -168,15 +153,6 @@
         group_data_dict[group_gid] = group_members
 
     return group_data_dict
-=======
-def gid_pids_to_osguser_pid_gids(gid_pids, pid_osguser):
-    pid_gids = collections.defaultdict(list)
-
-    for gid in gid_pids:
-        for pid in gid_pids[gid]:
-            if pid_osguser[pid] is not None and gid not in pid_gids[pid]:
-                pid_gids[pid].append(gid)
->>>>>>> 5236b3e9
 
 
 def create_user_to_projects_map(project_to_user_map, active_users, osggids_to_names):
@@ -194,7 +170,6 @@
 
 def get_groups_data_from_api():
     groups = get_osg_co_groups__map()
-<<<<<<< HEAD
     project_osggids_to_name = dict()
     for id,name in groups.items():
         if co_group_is_project(id):
@@ -248,18 +223,6 @@
                                 )
 
     return usernames_to_project_map
-=======
-    ospool_gids = filter(co_group_is_ospool, groups)
-    gid_pids = { gid: get_co_group_members__pids(gid) for gid in ospool_gids }
-    all_pids = set( pid for gid in gid_pids for pid in gid_pids[gid] )
-    pid_osguser = { pid: get_co_person_osguser(pid) for pid in all_pids }
-    pid_gids = gid_pids_to_osguser_pid_gids(gid_pids, pid_osguser)
-    if filter_group_name is not None:
-        pid_gids = filter_by_group(pid_gids, groups, filter_group_name)
-
-    return { pid_osguser[pid]: map(groups.get, gids)
-             for pid, gids in pid_gids.items() }
->>>>>>> 5236b3e9
 
 
 def parse_localmap(inputfile):
