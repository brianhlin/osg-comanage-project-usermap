--- conflicted
+++ resolved
@@ -71,16 +71,10 @@
 
 def get_co_group_members__pids(gid):
     #print(f"get_co_group_members__pids({gid})")
-<<<<<<< HEAD
     resp_data = utils.get_co_group_members(gid,  options.endpoint, options.authstr)
     data = utils.get_datalist(resp_data, "CoGroupMembers")
-    return [ m["Person"]["Id"] for m in data ]
-=======
-    resp_data = get_co_group_members(gid)
-    data = get_datalist(resp_data, "CoGroupMembers")
     # For INF-1060: Temporary Fix until "The Great Project Provisioning" is finished
     return [ m["Person"]["Id"] for m in data if m["Member"] == True]
->>>>>>> 0a263e3d
 
 
 def get_co_person_osguser(pid):
